--- conflicted
+++ resolved
@@ -1,10 +1,6 @@
 {
   "name": "metaphor-node",
-<<<<<<< HEAD
-  "version": "1.0.21",
-=======
-  "version": "1.0.22",
->>>>>>> a5f8f403
+  "version": "1.0.23",
   "description": "Metaphor Node SDK",
   "main": "./dist/index.js",
   "module": "./dist/index.mjs",
